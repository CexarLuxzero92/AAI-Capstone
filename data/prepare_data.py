--- conflicted
+++ resolved
@@ -15,19 +15,9 @@
 num_proc = 32
 enc = Tokenizer('llama/models/tokenizer.model')
 
-<<<<<<< HEAD
 save_data_path = '/data/datasets/openwebtext'
 
-=======
-dataset = 'openwebtext'
-
-if dataset == 'openwebtext':
-    save_data_path = 'data/datasets/openwebtext'
-else:
-    save_data_path = 'data/datasets/slim-pajama-tokenized'
-    
 '''
->>>>>>> 635e4232
 cache_dir = os.environ.get('HF_HOME', None)
 if cache_dir is None:
     print('Cache directory is not specified. Please set the HF_HOME environment variable or specify a cache_dir.')
@@ -50,6 +40,7 @@
 
 print(f'Using cache directory: {cache_dir}')
 '''
+
 
 class PretokDataset(torch.utils.data.IterableDataset):
     '''Loads pretokenized examples from disk and yields them as PyTorch tensors.'''
@@ -112,11 +103,6 @@
             yield x, y
 
 
-# Function to filter out unwanted set names
-def filter_fn(example):
-    return example['meta']['redpajama_set_name'] not in excluded_sets
-
-
 if __name__ == '__main__':
     data = load_dataset('openwebtext', num_proc=num_proc)
     train_val_dataset = data['train'].train_test_split(test_size=0.0005, seed=42, shuffle=True)
