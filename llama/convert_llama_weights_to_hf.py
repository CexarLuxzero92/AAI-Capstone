# Copyright 2022 EleutherAI and The HuggingFace Inc. team. All rights reserved.
#
# Licensed under the Apache License, Version 2.0 (the "License");
# you may not use this file except in compliance with the License.
# You may obtain a copy of the License at
#
#     http://www.apache.org/licenses/LICENSE-2.0
#
# Unless required by applicable law or agreed to in writing, software
# distributed under the License is distributed on an "AS IS" BASIS,
# WITHOUT WARRANTIES OR CONDITIONS OF ANY KIND, either express or implied.
# See the License for the specific language governing permissions and
# limitations under the License.
# run using python -m llama.convert_llama_weights_to_hf  --input_dir /data/models/llama_health --weight_path model_step_1001.pt --model_size 750M --llama_version 0 --output_dir /data/models/llama-mental-health
import argparse
import gc
import json
import os
import shutil
import warnings
import sys

import torch

from transformers import LlamaConfig, LlamaForCausalLM, LlamaTokenizer
import argparse


try:
    from transformers import LlamaTokenizerFast
except ImportError as e:
    warnings.warn(e)
    warnings.warn(
        "The converted tokenizer will be the `slow` tokenizer. To use the fast, update your `tokenizers` library and re-run the tokenizer conversion"
    )
    LlamaTokenizerFast = None

"""
Sample usage:

```
python src/transformers/models/llama/convert_llama_weights_to_hf.py \
    --input_dir /path/to/downloaded/llama/weights --model_size 7B --output_dir /output/path
```

Thereafter, models can be loaded via:

```py
from transformers import LlamaForCausalLM, LlamaTokenizer

model = LlamaForCausalLM.from_pretrained("/output/path")
tokenizer = LlamaTokenizer.from_pretrained("/output/path")
```

Important note: you need to be able to host the whole model in RAM to execute this script (even if the biggest versions
come in several checkpoints they each contain a part of each weight of the model, so we need to load them all in RAM).
"""

NUM_SHARDS = {
    "750M": 1,
    "7B": 1,
    "7Bf": 1,
    "13B": 2,
    "13Bf": 2,
    "34B": 4,
    "30B": 4,
    "65B": 8,
    "70B": 8,
    "70Bf": 8,
}


def compute_intermediate_size(n, ffn_dim_multiplier=1, multiple_of=256):
    return multiple_of * ((int(ffn_dim_multiplier * int(8 * n / 3)) + multiple_of - 1) // multiple_of)


def read_json(path):
    with open(path, "r") as f:
        return json.load(f)


def write_json(text, path):
    with open(path, "w") as f:
        json.dump(text, f)


def write_model(
<<<<<<< HEAD
    model_path, input_base_path, model_size, weight_filename, tokenizer_path=None, safe_serialization=True, llama_version=1
=======
    model_path, weights_path, input_base_path, model_size, tokenizer_path=None, safe_serialization=True, llama_version=1
>>>>>>> 084571d6
):
    # for backward compatibility, before you needed the repo to be called `my_repo/model_size`
    if not os.path.isfile(os.path.join(input_base_path, "params.json")):
        input_base_path = os.path.join(input_base_path, model_size)

    os.makedirs(model_path, exist_ok=True)
    tmp_model_path = os.path.join(model_path, "tmp")
    os.makedirs(tmp_model_path, exist_ok=True)

    params = read_json(os.path.join(input_base_path, "params.json"))
    num_shards = NUM_SHARDS[model_size]
    params = params.get("model", params)
    n_layers = params["n_layers"] if "n_layers" in params else params["num_layers"]
    n_heads = params["n_heads"] if "n_heads" in params else params["num_heads"]
    n_heads_per_shard = n_heads // num_shards
    dim = params["dim"] if "dim" in params else params["model_dimension"]
    dims_per_head = dim // n_heads
    base = params.get("rope_theta", 10000.0)
    inv_freq = 1.0 / (base ** (torch.arange(0, dims_per_head, 2).float() / dims_per_head))
    if base > 10000.0:
        max_position_embeddings = 16384
    else:
        # Depending on the Llama version, the default max_position_embeddings has different values.
        if llama_version == 0:
            max_position_embeddings = 1024
        elif llama_version == 1:
            max_position_embeddings = 2048
        elif llama_version == 2:
            max_position_embeddings = 4096
        else:
            raise NotImplementedError(
                f"Version {llama_version} of llama is not supported yet. "
                "Current supported versions of llama are [0, 1, 2]."
            )

    tokenizer_class = LlamaTokenizer if LlamaTokenizerFast is None else LlamaTokenizerFast
    if tokenizer_path is not None:
        tokenizer = tokenizer_class(tokenizer_path)
        tokenizer.save_pretrained(model_path)
    vocab_size = tokenizer.vocab_size if tokenizer_path is not None else 32000

    if params.get("n_kv_heads", None) is not None:
        num_key_value_heads = params["n_kv_heads"]  # for GQA / MQA
        num_local_key_value_heads = n_heads_per_shard // num_key_value_heads
        key_value_dim = dim // num_key_value_heads
    else:  # compatibility with other checkpoints
        num_key_value_heads = n_heads
        num_local_key_value_heads = n_heads_per_shard
        key_value_dim = dim

    # permute for sliced rotary
    def permute(w, n_heads=n_heads, dim1=dim, dim2=dim):
        return w.view(n_heads, dim1 // n_heads // 2, 2, dim2).transpose(1, 2).reshape(dim1, dim2)

    print(f"Fetching all parameters from the checkpoint at {input_base_path}.")
    # Load weights
    if num_shards == 1:
        # Not sharded
        # (The sharded implementation would also work, but this is simpler.)
        if llama_version == 0:
<<<<<<< HEAD
            ckpt_path = os.path.join(input_base_path, weight_filename)
=======
            ckpt_path = weights_path
            print(f"Sys path: {sys.path}")
>>>>>>> 084571d6
            checkpoint = torch.load(ckpt_path, map_location='cpu')
            loaded = checkpoint['model']
            unwanted_prefix = '_orig_mod.'
            for k, v in list(loaded.items()):
                if k.startswith(unwanted_prefix):
                    loaded[k[len(unwanted_prefix):]] = loaded.pop(k)
        else:
            loaded = torch.load(os.path.join(input_base_path, "model_step_41001.pt"), map_location="cpu")
    else:
        # Sharded
        loaded = [
            torch.load(os.path.join(input_base_path, f"consolidated.{i:02d}.pth"), map_location="cpu")
            for i in range(num_shards)
        ]
    param_count = 0
    index_dict = {"weight_map": {}}
    for layer_i in range(n_layers):
        filename = f"pytorch_model-{layer_i + 1}-of-{n_layers + 1}.bin"
        if num_shards == 1:
            # Unsharded
            state_dict = {
                f"model.layers.{layer_i}.self_attn.q_proj.weight": permute(
                    loaded[f"layers.{layer_i}.attention.wq.weight"]
                ),
                f"model.layers.{layer_i}.self_attn.k_proj.weight": permute(
                    loaded[f"layers.{layer_i}.attention.wk.weight"]
                ),
                f"model.layers.{layer_i}.self_attn.v_proj.weight": loaded[f"layers.{layer_i}.attention.wv.weight"],
                f"model.layers.{layer_i}.self_attn.o_proj.weight": loaded[f"layers.{layer_i}.attention.wo.weight"],
                f"model.layers.{layer_i}.mlp.gate_proj.weight": loaded[f"layers.{layer_i}.feed_forward.w1.weight"],
                f"model.layers.{layer_i}.mlp.down_proj.weight": loaded[f"layers.{layer_i}.feed_forward.w2.weight"],
                f"model.layers.{layer_i}.mlp.up_proj.weight": loaded[f"layers.{layer_i}.feed_forward.w3.weight"],
                f"model.layers.{layer_i}.input_layernorm.weight": loaded[f"layers.{layer_i}.attention_norm.weight"],
                f"model.layers.{layer_i}.post_attention_layernorm.weight": loaded[f"layers.{layer_i}.ffn_norm.weight"],
            }
        else:
            # Sharded
            # Note that attention.w{q,k,v,o}, feed_fordward.w[1,2,3], attention_norm.weight and ffn_norm.weight share
            # the same storage object, saving attention_norm and ffn_norm will save other weights too, which is
            # redundant as other weights will be stitched from multiple shards. To avoid that, they are cloned.

            state_dict = {
                f"model.layers.{layer_i}.input_layernorm.weight": loaded[0][
                    f"layers.{layer_i}.attention_norm.weight"
                ].clone(),
                f"model.layers.{layer_i}.post_attention_layernorm.weight": loaded[0][
                    f"layers.{layer_i}.ffn_norm.weight"
                ].clone(),
            }
            state_dict[f"model.layers.{layer_i}.self_attn.q_proj.weight"] = permute(
                torch.cat(
                    [
                        loaded[i][f"layers.{layer_i}.attention.wq.weight"].view(n_heads_per_shard, dims_per_head, dim)
                        for i in range(num_shards)
                    ],
                    dim=0,
                ).reshape(dim, dim)
            )
            state_dict[f"model.layers.{layer_i}.self_attn.k_proj.weight"] = permute(
                torch.cat(
                    [
                        loaded[i][f"layers.{layer_i}.attention.wk.weight"].view(
                            num_local_key_value_heads, dims_per_head, dim
                        )
                        for i in range(num_shards)
                    ],
                    dim=0,
                ).reshape(key_value_dim, dim),
                num_key_value_heads,
                key_value_dim,
                dim,
            )
            state_dict[f"model.layers.{layer_i}.self_attn.v_proj.weight"] = torch.cat(
                [
                    loaded[i][f"layers.{layer_i}.attention.wv.weight"].view(
                        num_local_key_value_heads, dims_per_head, dim
                    )
                    for i in range(num_shards)
                ],
                dim=0,
            ).reshape(key_value_dim, dim)

            state_dict[f"model.layers.{layer_i}.self_attn.o_proj.weight"] = torch.cat(
                [loaded[i][f"layers.{layer_i}.attention.wo.weight"] for i in range(num_shards)], dim=1
            )
            state_dict[f"model.layers.{layer_i}.mlp.gate_proj.weight"] = torch.cat(
                [loaded[i][f"layers.{layer_i}.feed_forward.w1.weight"] for i in range(num_shards)], dim=0
            )
            state_dict[f"model.layers.{layer_i}.mlp.down_proj.weight"] = torch.cat(
                [loaded[i][f"layers.{layer_i}.feed_forward.w2.weight"] for i in range(num_shards)], dim=1
            )
            state_dict[f"model.layers.{layer_i}.mlp.up_proj.weight"] = torch.cat(
                [loaded[i][f"layers.{layer_i}.feed_forward.w3.weight"] for i in range(num_shards)], dim=0
            )

        state_dict[f"model.layers.{layer_i}.self_attn.rotary_emb.inv_freq"] = inv_freq
        for k, v in state_dict.items():
            index_dict["weight_map"][k] = filename
            param_count += v.numel()
        torch.save(state_dict, os.path.join(tmp_model_path, filename))

    filename = f"pytorch_model-{n_layers + 1}-of-{n_layers + 1}.bin"
    if num_shards == 1:
        # Unsharded
        state_dict = {
            "model.embed_tokens.weight": loaded["tok_embeddings.weight"],
            "model.norm.weight": loaded["norm.weight"],
            "lm_head.weight": loaded["output.weight"],
        }
    else:
        state_dict = {
            "model.norm.weight": loaded[0]["norm.weight"],
            "model.embed_tokens.weight": torch.cat(
                [loaded[i]["tok_embeddings.weight"] for i in range(num_shards)], dim=1
            ),
            "lm_head.weight": torch.cat([loaded[i]["output.weight"] for i in range(num_shards)], dim=0),
        }

    for k, v in state_dict.items():
        index_dict["weight_map"][k] = filename
        param_count += v.numel()
    torch.save(state_dict, os.path.join(tmp_model_path, filename))

    # Write configs
    index_dict["metadata"] = {"total_size": param_count * 2}
    write_json(index_dict, os.path.join(tmp_model_path, "pytorch_model.bin.index.json"))
    ffn_dim_multiplier = params["ffn_dim_multiplier"] if "ffn_dim_multiplier" in params else 1
    multiple_of = params["multiple_of"] if "multiple_of" in params else 256
    config = LlamaConfig(
        hidden_size=dim,
        intermediate_size=compute_intermediate_size(dim, ffn_dim_multiplier, multiple_of),
        num_attention_heads=params["n_heads"] if "n_heads" in params else params["num_heads"],
        num_hidden_layers=params["n_layers"] if "n_layers" in params else params["num_layers"],
        rms_norm_eps=params["norm_eps"],
        num_key_value_heads=num_key_value_heads,
        vocab_size=vocab_size,
        rope_theta=base,
        max_position_embeddings=max_position_embeddings,
    )
    config.save_pretrained(tmp_model_path)

    # Make space so we can load the model properly now.
    del state_dict
    del loaded
    gc.collect()

    print("Loading the checkpoint in a Llama model.")
    model = LlamaForCausalLM.from_pretrained(tmp_model_path, torch_dtype=torch.bfloat16, low_cpu_mem_usage=True)
    # Avoid saving this as part of the config.
    del model.config._name_or_path
    model.config.torch_dtype = torch.float16
    print("Saving in the Transformers format.")
    model.save_pretrained(model_path, safe_serialization=safe_serialization)
    shutil.rmtree(tmp_model_path)


def write_tokenizer(tokenizer_path, input_tokenizer_path):
    # Initialize the tokenizer based on the `spm` model
    tokenizer_class = LlamaTokenizer if LlamaTokenizerFast is None else LlamaTokenizerFast
    print(f"Saving a {tokenizer_class.__name__} to {tokenizer_path}.")
    tokenizer = tokenizer_class(input_tokenizer_path)
    tokenizer.save_pretrained(tokenizer_path)


def main():
    parser = argparse.ArgumentParser()
    parser.add_argument(
        "--input_dir",
        help="Location of LLaMA weights, which contains tokenizer.model and model folders",
    )
    parser.add_argument(
        "--weight_filename",
        help="Name of the weight file to load."
    )
    parser.add_argument(
        "--model_size",
        choices=["750M", "7B", "7Bf", "13B", "13Bf", "30B", "34B", "65B", "70B", "70Bf", "tokenizer_only"],
        help="'f' models correspond to the finetuned versions, and are specific to the Llama2 official release. For more details on Llama2, checkout the original repo: https://huggingface.co/meta-llama",
    )
    parser.add_argument(
        "--output_dir",
        help="Location to write HF model and tokenizer",
    )
    parser.add_argument("--safe_serialization", type=bool, help="Whether or not to save using `safetensors`.")
    # Different Llama versions used different default values for max_position_embeddings, hence the need to be able to specify which version is being used.
    parser.add_argument(
        "--llama_version",
        choices=[0, 1, 2],
        default=1,
        type=int,
        help="Version of the Llama model to convert. Currently supports Llama1 and Llama2. Controls the context size",
    )
    parser.add_argument('--weights_path', type=str, default='/data/models/llama_health/model_step_74001.pt')

    args = parser.parse_args()
    spm_path = os.path.join(args.input_dir, "tokenizer.model")
    if args.model_size != "tokenizer_only":
        write_model(
            model_path=args.output_dir,
            weights_path=args.weights_path,
            input_base_path=args.input_dir,
            model_size=args.model_size,
            weight_filename=args.weight_filename,
            safe_serialization=args.safe_serialization,
            tokenizer_path=spm_path,
            llama_version=args.llama_version,
        )
    else:
        write_tokenizer(args.output_dir, spm_path)


if __name__ == "__main__":
    main()<|MERGE_RESOLUTION|>--- conflicted
+++ resolved
@@ -85,11 +85,7 @@
 
 
 def write_model(
-<<<<<<< HEAD
     model_path, input_base_path, model_size, weight_filename, tokenizer_path=None, safe_serialization=True, llama_version=1
-=======
-    model_path, weights_path, input_base_path, model_size, tokenizer_path=None, safe_serialization=True, llama_version=1
->>>>>>> 084571d6
 ):
     # for backward compatibility, before you needed the repo to be called `my_repo/model_size`
     if not os.path.isfile(os.path.join(input_base_path, "params.json")):
@@ -150,12 +146,7 @@
         # Not sharded
         # (The sharded implementation would also work, but this is simpler.)
         if llama_version == 0:
-<<<<<<< HEAD
             ckpt_path = os.path.join(input_base_path, weight_filename)
-=======
-            ckpt_path = weights_path
-            print(f"Sys path: {sys.path}")
->>>>>>> 084571d6
             checkpoint = torch.load(ckpt_path, map_location='cpu')
             loaded = checkpoint['model']
             unwanted_prefix = '_orig_mod.'
@@ -355,7 +346,6 @@
     if args.model_size != "tokenizer_only":
         write_model(
             model_path=args.output_dir,
-            weights_path=args.weights_path,
             input_base_path=args.input_dir,
             model_size=args.model_size,
             weight_filename=args.weight_filename,
